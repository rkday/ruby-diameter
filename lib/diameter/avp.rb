require 'diameter/avp_parser'
require 'diameter/u24'
require 'ipaddr'

TGPP = 10_415

# Represents the type of data a particular AVP should be interpreted
# as. Valid values are:
# * GROUPED
# * U32
# * OCTETSTRING
# * IPADDR
class AVPType
end

GROUPED = AVPType.new
U32 = AVPType.new
OCTETSTRING = AVPType.new
IPADDR = AVPType.new

# Maps AVP names to their on-the-wire values and data definitions.
class AVPNames
  @names = {
    'Vendor-Specific-Application-Id' => [260, GROUPED],
    'Vendor-Id' => [266, U32],
    'Auth-Application-Id' => [258, U32],
    'Session-Id' => [263, OCTETSTRING],
    'Auth-Session-State' => [277, U32],
    'Inband-Security-Id' => [299, U32],
    'Origin-Host' => [264, OCTETSTRING],
    'Firmware-Revision' => [267, U32],
    'Result-Code' => [268, U32],
    'Origin-Realm' => [296, OCTETSTRING],
    'Destination-Host' => [293, OCTETSTRING],
    'Destination-Realm' => [283, OCTETSTRING],
    'User-Name' => [1, OCTETSTRING],
    'Host-IP-Address' => [257, IPADDR],
    'Public-Identity' => [601, OCTETSTRING, TGPP],
    'Server-Name' => [602, OCTETSTRING, TGPP],
    'SIP-Number-Auth-Items' => [607, U32, TGPP],
    'SIP-Auth-Data-Item' => [612, GROUPED, TGPP],
    'SIP-Item-Number' => [613, U32, TGPP],
    'SIP-Authentication-Scheme' => [608, OCTETSTRING, TGPP] }

  # Converts an AVP name into its code number, data type, and (if
  # applicable) vendor ID.
  #
  # @param [String] name The AVP name
  # @return [Array(Fixnum, AVPType)] if this is not vendor-specific
  # @return [Array(Fixnum, AVPType, Fixnum)] if this is vendor-specific
  def self.get(name)
    code, type, vendor = @names[name]
    vendor ||= 0
    [code, type, vendor]
  end
end

# The AVP class is a sensible, coherent whole - it's just big,
# particularly because of all the various ways to interpret the
# content. Ignore the class length guidelines.

# rubocop:disable Metrics/ClassLength

# Represents a Diameter AVP. Use this for non-vendor-specific AVPs,
# and its subclass VendorSpecificAVP for ones defined for a particular vendor.
class AVP
  attr_reader :code, :mandatory

  include AVPParser

  def initialize(code, options = {})
    @code = code
    @content = options[:content] || ''
    @mandatory = options[:mandatory]
    @mandatory = true if @mandatory.nil?
  end

<<<<<<< HEAD
  # Creates an AVP by name, and assigns it a value.
  #
  # @param name The name of the AVP, e.g. "Origin-Host"
  # @param val The value of the AVP. Must be of the type defined for
  #   that AVP - e.g. a Fixnum for an AVP defined as Unsigned32, a
  #   String for an AVP defined as OctetString, or an IPAddr for an AVP
  #   defined as IPAddress.
  # @return [AVP] The AVP that was created.
  def self.create(name, val)
    code, type, vendor = AVPNames.get(name)
    avp = if vendor
            VendorSpecificAVP.new(code, vendor)
          else
            AVP.new(code)
=======
  def self.create(name, val, options={})
    code, type, vendor = AVPNames.get(name)
    avp = if (vendor != 0)
            VendorSpecificAVP.new(options.merge({ :code => code, :vendor_id => vendor }))
          else
            AVP.new(options.merge({ :code => code }))
>>>>>>> 944d6ab7
          end

    avp.set_content(type, val)

    avp
  end

<<<<<<< HEAD
  # Returns this AVP encoded properly as bytes in network byte order,
  # suitable for sending over a TCP or SCTP connection.
  #
  # @return [String] The bytes representing this AVP
  def to_wire
    length = @content.length + 8
    alength_8, alength_16 = b24_to_8_and_16(length)
    avp_flags = '01000000'
    header = [@code, avp_flags, alength_8, alength_16].pack('NB8Cn')
    wire_content = @content
    wire_content += "\x00" while ((wire_content.length % 4) != 0)
    header + wire_content
=======
  def set_content(type, val)
    case type
    when GROUPED
      self.grouped_value = val
    when U32
      self.uint32 = val
    when OCTETSTRING
      self.octet_string = val
    when IPADDR
      self.ip_address = val
    end
  end

  def padded_content
    wire_content = @content
    while ((wire_content.length % 4) != 0)
      wire_content += "\x00"
    end
    wire_content
  end
  
  def to_wire
    length_8, length_16 = u24_to_u8_and_u16(@content.length + 8)
    avp_flags = @mandatory ? '01000000' : '00000000'
    header = [@code, avp_flags, length_8, length_16].pack('NB8Cn')
    header + self.padded_content
  end

  def to_s_first_line
    "AVP #{@code}, mandatory: #{@mandatory}"
>>>>>>> 944d6ab7
  end

  # Guessing the type of an AVP and displaying it sensibly is complex,
  # so this is a complex method (but one that has a unity of purpose,
  # so can't easily be broken down). Disable several Rubocop
  # complexity metrics to reflect this.

  # rubocop:disable Metrics/AbcSize, Metrics/CyclomaticComplexity
  # rubocop:disable Metrics/MethodLength, Metrics/PerceivedComplexity

  # Returns a string representation of this AVP. Makes a best-effort
  # attempt to guess the type of the content (even for unknown AVPs)
  # and display it sensibly.
  #
  # @example
  #   avp.to_s => "AVP 267, mandatory: true, content as int32: 1"
  def to_s
    has_all_ascii_values =
      @content.bytes.reject { |c| (32 < c && c < 126) }.empty?

    could_be_32bit_num = (@content.length == 4)
    could_be_64bit_num = (@content.length == 8)

    could_be_ip = ((@content.length == 6 && @content[0..1] == "\x00\x01") ||
                   (@content.length == 18 && @content[0..1] == "\x00\x02"))

    maybe_grouped = !(has_all_ascii_values ||
                      could_be_64bit_num   ||
                      could_be_32bit_num   ||
                      could_be_ip)

    s = to_s_first_line
    s += ", content as string: #{@content}" if has_all_ascii_values
    s += ", content as int32: #{uint32}" if could_be_32bit_num
    s += ", content as int64: #{uint64}" if could_be_64bit_num
    s += ", content as ip: #{ip_address}" if could_be_ip
    s += ', grouped AVP' if maybe_grouped

    s
  end
  # rubocop:enable Metrics/AbcSize, Metrics/CyclomaticComplexity
  # rubocop:enable Metrics/MethodLength, Metrics/PerceivedComplexity

  # Is this AVP vendor-specific or not?
  #
  # @return [true, false]
  def vendor_specific?
    false
  end

  # Returns this AVP's byte data, interpreted as a Grouped AVP.
  #
  # @return [Array<AVP>] The contained AVPs.
  def grouped_value
    parse_avps_int(@content)
  end

  # Sets this AVP's byte data to a Grouped AVP.
  #
  # @param [Array<AVP>] avps The AVPs that should be contained within
  #   this AVP.
  # @return [void]
  def grouped_value=(avps)
    new_content = ''
    avps.each { |a| new_content += a.to_wire }
    @content = new_content
  end

<<<<<<< HEAD
  # Even though it is just "the raw bytes in the content",
  # octet_string is only one way of interpreting the AVP content and
  # shouldn't be treated differently to the others, so disable the
  # TrivialAccessors warning.

  # rubocop:disable Style/TrivialAccessors

  # Returns this AVP's byte data, interpreted as an OctetString.
  #
  # @return [String] The contained OctetString.
=======
  def inner_avp(name)
    avps = inner_avps(name)

    if avps.empty?
      nil
    else
      avps[0]
    end
  end

  def inner_avps(name)
    code, _type, _vendor = AVPNames.get(name)

    self.grouped_value.select { |a| a.code == code}
  end

>>>>>>> 944d6ab7
  def octet_string
    @content
  end

  def octet_string=(val)
    @content = val
  end
  # rubocop:enable Style/TrivialAccessors

  # Returns this AVP's byte data, interpreted as an Integer32.
  #
  # @return [Fixnum] The contained Integer32.
  def int32
    @content.unpack('l>')[0]
  end

  def int32=(val)
    @content = [val].pack('l>')
  end

  # Returns this AVP's byte data, interpreted as an Integer64.
  #
  # @return [Fixnum] The contained Integer64.
  def int64
    @content.unpack('q>')[0]
  end

  def int64=(val)
    @content = [val].pack('q>')
  end

  # Returns this AVP's byte data, interpreted as an Unsigned32.
  #
  # @return [Fixnum] The contained Unsigned32.
  def uint32
    @content.unpack('N')[0]
  end

  def uint32=(val)
    @content = [val].pack('N')
  end

  def uint64
    @content.unpack('Q>')[0]
  end

  def uint64=(val)
    @content = [val].pack('Q>')
  end

  def float32
    @content.unpack('g')[0]
  end

  def float32=(val)
    @content = [val].pack('g')
  end

  def float64
    @content.unpack('G')[0]
  end

  def float64=(val)
    @content = [val].pack('G')
  end

  def ip_address
    IPAddr.new_ntoh(@content[2..-1])
  end

  def ip_address=(val)
    bytes = if val.ipv4?
              [1].pack('n')
            else
              [2].pack('n')
            end

    bytes += val.hton
    @content = bytes
  end

#  protected
  
  def set_content(type, val)
    case type
    when GROUPED
      self.grouped_value = val
    when U32
      self.uint32 = val
    when OCTETSTRING
      self.octet_string = val
    when IPADDR
      self.ip_address = val
    end
  end

end



# rubocop:enable Metrics/ClassLength

class VendorSpecificAVP < AVP
  attr_reader :vendor_id

  # @param code
  # @param vendor_id
  # @see AVP#initialize
  def initialize(code, vendor_id, options = {})
    @vendor_id = vendor_id
    super(code, options)
  end

  # @see AVP#vendor_specific?
  def vendor_specific?
    true
  end

  def to_wire
<<<<<<< HEAD
    length = @content.length + 8
    alength_8, alength_16 = b24_to_8_and_16(length)
    avp_flags = '11000000'
    header = [code, avp_flags, alength_8, alength_16, @vendor_id].pack('NB8CnN')
    wire_content = @content
    wire_content += "\x00" while ((wire_content.length % 4) != 0)
    header + wire_content
=======
    length_8, length_16 = u24_to_u8_and_u16(@content.length + 12)
    avp_flags = @mandatory ? '11000000' : '10000000'
    header = [@code, avp_flags, length_8, length_16, @vendor_id].pack('NB8CnN')
    header + self.padded_content
>>>>>>> 944d6ab7
  end

  def to_s_first_line
    "AVP #{@code}, Vendor-ID #{@vendor_id}, mandatory: #{@mandatory}"
  end
end<|MERGE_RESOLUTION|>--- conflicted
+++ resolved
@@ -75,7 +75,6 @@
     @mandatory = true if @mandatory.nil?
   end
 
-<<<<<<< HEAD
   # Creates an AVP by name, and assigns it a value.
   #
   # @param name The name of the AVP, e.g. "Origin-Host"
@@ -84,20 +83,12 @@
   #   String for an AVP defined as OctetString, or an IPAddr for an AVP
   #   defined as IPAddress.
   # @return [AVP] The AVP that was created.
-  def self.create(name, val)
-    code, type, vendor = AVPNames.get(name)
-    avp = if vendor
-            VendorSpecificAVP.new(code, vendor)
-          else
-            AVP.new(code)
-=======
   def self.create(name, val, options={})
     code, type, vendor = AVPNames.get(name)
     avp = if (vendor != 0)
-            VendorSpecificAVP.new(options.merge({ :code => code, :vendor_id => vendor }))
+            VendorSpecificAVP.new(code, vendor, options)
           else
-            AVP.new(options.merge({ :code => code }))
->>>>>>> 944d6ab7
+            AVP.new(code, options)
           end
 
     avp.set_content(type, val)
@@ -105,31 +96,15 @@
     avp
   end
 
-<<<<<<< HEAD
   # Returns this AVP encoded properly as bytes in network byte order,
   # suitable for sending over a TCP or SCTP connection.
   #
   # @return [String] The bytes representing this AVP
   def to_wire
-    length = @content.length + 8
-    alength_8, alength_16 = b24_to_8_and_16(length)
-    avp_flags = '01000000'
-    header = [@code, avp_flags, alength_8, alength_16].pack('NB8Cn')
-    wire_content = @content
-    wire_content += "\x00" while ((wire_content.length % 4) != 0)
-    header + wire_content
-=======
-  def set_content(type, val)
-    case type
-    when GROUPED
-      self.grouped_value = val
-    when U32
-      self.uint32 = val
-    when OCTETSTRING
-      self.octet_string = val
-    when IPADDR
-      self.ip_address = val
-    end
+    length_8, length_16 = u24_to_u8_and_u16(@content.length + 8)
+    avp_flags = @mandatory ? '01000000' : '00000000'
+    header = [@code, avp_flags, length_8, length_16].pack('NB8Cn')
+    header + self.padded_content
   end
 
   def padded_content
@@ -140,16 +115,8 @@
     wire_content
   end
   
-  def to_wire
-    length_8, length_16 = u24_to_u8_and_u16(@content.length + 8)
-    avp_flags = @mandatory ? '01000000' : '00000000'
-    header = [@code, avp_flags, length_8, length_16].pack('NB8Cn')
-    header + self.padded_content
-  end
-
   def to_s_first_line
     "AVP #{@code}, mandatory: #{@mandatory}"
->>>>>>> 944d6ab7
   end
 
   # Guessing the type of an AVP and displaying it sensibly is complex,
@@ -218,18 +185,6 @@
     @content = new_content
   end
 
-<<<<<<< HEAD
-  # Even though it is just "the raw bytes in the content",
-  # octet_string is only one way of interpreting the AVP content and
-  # shouldn't be treated differently to the others, so disable the
-  # TrivialAccessors warning.
-
-  # rubocop:disable Style/TrivialAccessors
-
-  # Returns this AVP's byte data, interpreted as an OctetString.
-  #
-  # @return [String] The contained OctetString.
-=======
   def inner_avp(name)
     avps = inner_avps(name)
 
@@ -246,7 +201,16 @@
     self.grouped_value.select { |a| a.code == code}
   end
 
->>>>>>> 944d6ab7
+  # Even though it is just "the raw bytes in the content",
+  # octet_string is only one way of interpreting the AVP content and
+  # shouldn't be treated differently to the others, so disable the
+  # TrivialAccessors warning.
+
+  # rubocop:disable Style/TrivialAccessors
+
+  # Returns this AVP's byte data, interpreted as an OctetString.
+  #
+  # @return [String] The contained OctetString.
   def octet_string
     @content
   end
@@ -254,6 +218,7 @@
   def octet_string=(val)
     @content = val
   end
+
   # rubocop:enable Style/TrivialAccessors
 
   # Returns this AVP's byte data, interpreted as an Integer32.
@@ -366,20 +331,10 @@
   end
 
   def to_wire
-<<<<<<< HEAD
-    length = @content.length + 8
-    alength_8, alength_16 = b24_to_8_and_16(length)
-    avp_flags = '11000000'
-    header = [code, avp_flags, alength_8, alength_16, @vendor_id].pack('NB8CnN')
-    wire_content = @content
-    wire_content += "\x00" while ((wire_content.length % 4) != 0)
-    header + wire_content
-=======
     length_8, length_16 = u24_to_u8_and_u16(@content.length + 12)
     avp_flags = @mandatory ? '11000000' : '10000000'
     header = [@code, avp_flags, length_8, length_16, @vendor_id].pack('NB8CnN')
     header + self.padded_content
->>>>>>> 944d6ab7
   end
 
   def to_s_first_line
